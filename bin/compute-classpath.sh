--- conflicted
+++ resolved
@@ -55,7 +55,6 @@
   ASSEMBLY_JAR=$(ls "$ASSEMBLY_DIR"/spark-assembly*hadoop*-deps.jar 2>/dev/null)
 else
   if [ -f "$FWDIR/RELEASE" ]; then
-<<<<<<< HEAD
     CLASSPATH="$CLASSPATH:$FWDIR/share/spark/core/*:$FWDIR/share/spark/core/lib/*"
     if [ -d "$FWDIR/share/spark/hive" ]; then
       CLASSPATH="$CLASSPATH:$FWDIR/share/spark/hive/*:$FWDIR/share/spark/hive/lib/*"
@@ -76,11 +75,6 @@
     if [ -f "$ASSEMBLY_JAR" ]; then
      CLASSPATH="$CLASSPATH:$ASSEMBLY_JAR"
     fi
-=======
-    ASSEMBLY_JAR=$(ls "$FWDIR"/lib/spark-assembly*hadoop*.jar 2>/dev/null)
-  else
-    ASSEMBLY_JAR=$(ls "$ASSEMBLY_DIR"/spark-assembly*hadoop*.jar 2>/dev/null)
->>>>>>> a000b5c3
   fi
 fi
 
