#!/usr/bin/env bash

#
# Licensed to the Apache Software Foundation (ASF) under one or more
# contributor license agreements.  See the NOTICE file distributed with
# this work for additional information regarding copyright ownership.
# The ASF licenses this file to You under the Apache License, Version 2.0
# (the "License"); you may not use this file except in compliance with
# the License.  You may obtain a copy of the License at
#
#    http://www.apache.org/licenses/LICENSE-2.0
#
# Unless required by applicable law or agreed to in writing, software
# distributed under the License is distributed on an "AS IS" BASIS,
# WITHOUT WARRANTIES OR CONDITIONS OF ANY KIND, either express or implied.
# See the License for the specific language governing permissions and
# limitations under the License.
#

#
# Script to create a binary distribution for easy deploys of Spark.
# The distribution directory defaults to dist/ but can be overridden below.
# The distribution contains fat (assembly) jars that include the Scala library,
# so it is completely self contained.
# It does not contain source or *.class files.
#
# Optional Arguments
#      --tgz: Additionally creates spark-$VERSION-bin.tar.gz
#      --hadoop VERSION: Builds against specified version of Hadoop.
#      --with-yarn: Enables support for Hadoop YARN.
#      --with-hive: Enable support for reading Hive tables.
#      --name: A moniker for the release target. Defaults to the Hadoop verison.
#
# Recommended deploy/testing procedure (standalone mode):
# 1) Rsync / deploy the dist/ dir to one host
# 2) cd to deploy dir; ./sbin/start-master.sh
# 3) Verify master is up by visiting web page, ie http://master-ip:8080.  Note the spark:// URL.
# 4) ./sbin/start-slave.sh 1 <<spark:// URL>>
# 5) ./bin/spark-shell --master spark://my-master-ip:7077
#

set -o pipefail
set -e

# Figure out where the Spark framework is installed
FWDIR="$(cd `dirname $0`; pwd)"
DISTDIR="$FWDIR/dist"

if [ -z "$JAVA_HOME" ]; then
  echo "Error: JAVA_HOME is not set, cannot proceed."
  exit -1
fi

JAVA_CMD="$JAVA_HOME"/bin/java
JAVA_VERSION=$("$JAVA_CMD" -version 2>&1)
if ! [[ "$JAVA_VERSION" =~ "1.6" ]]; then
  echo "***NOTE***: JAVA_HOME is not set to a JDK 6 installation. The resulting"
  echo "            distribution will not support Java 6. See SPARK-1703."
  echo "Output from 'java -version' was:"
  echo "$JAVA_VERSION"
fi

VERSION=$(mvn help:evaluate -Dexpression=project.version 2>/dev/null | grep -v "INFO" | tail -n 1)
if [ $? != 0 ]; then
    echo -e "You need Maven installed to build Spark."
    echo -e "Download Maven from https://maven.apache.org/"
    exit -1;
fi

# Initialize defaults
SPARK_HADOOP_VERSION=1.0.4
SPARK_YARN=false
SPARK_HIVE=false
SPARK_TACHYON=false
MAKE_TGZ=false
NAME=none

# Parse arguments
while (( "$#" )); do
  case $1 in
    --hadoop)
      SPARK_HADOOP_VERSION="$2"
      shift
      ;;
    --with-yarn)
      SPARK_YARN=true
      ;;
    --with-hive)
      SPARK_HIVE=true
      ;;
    --with-tachyon)
      SPARK_TACHYON=true
      ;;
    --tgz)
      MAKE_TGZ=true
      ;;
    --name)
      NAME="$2"
      shift
      ;;
  esac
  shift
done

if [ "$NAME" == "none" ]; then
  NAME=$SPARK_HADOOP_VERSION
fi

echo "Spark version is $VERSION"

if [ "$MAKE_TGZ" == "true" ]; then
  echo "Making spark-$VERSION-bin-$NAME.tgz"
else
  echo "Making distribution for Spark $VERSION in $DISTDIR..."
fi

echo "Hadoop version set to $SPARK_HADOOP_VERSION"
echo "Release name set to $NAME"
if [ "$SPARK_YARN" == "true" ]; then
  echo "YARN enabled"
else
  echo "YARN disabled"
fi

if [ "$SPARK_TACHYON" == "true" ]; then
  echo "Tachyon Enabled"
else
  echo "Tachyon Disabled"
fi

# Build uber fat JAR
cd $FWDIR

export MAVEN_OPTS="-Xmx2g -XX:MaxPermSize=512M -XX:ReservedCodeCacheSize=512m"

BUILD_COMMAND="mvn clean package"

# Use special profiles for hadoop versions 0.23.x, 2.2.x, 2.3.x, 2.4.x
if [[ "$SPARK_HADOOP_VERSION" =~ ^0\.23\. ]]; then BUILD_COMMAND="$BUILD_COMMAND -Phadoop-0.23"; fi
if [[ "$SPARK_HADOOP_VERSION" =~ ^2\.2\. ]]; then BUILD_COMMAND="$BUILD_COMMAND -Phadoop-2.2"; fi
if [[ "$SPARK_HADOOP_VERSION" =~ ^2\.3\. ]]; then BUILD_COMMAND="$BUILD_COMMAND -Phadoop-2.3"; fi
if [[ "$SPARK_HADOOP_VERSION" =~ ^2\.4\. ]]; then BUILD_COMMAND="$BUILD_COMMAND -Phadoop-2.4"; fi
if [[ "$SPARK_HIVE" == "true" ]]; then BUILD_COMMAND="$BUILD_COMMAND -Phive"; fi
if [[ "$SPARK_YARN" == "true" ]]; then
  # For hadoop versions 0.23.x to 2.1.x, use the yarn-alpha profile
  if [[ "$SPARK_HADOOP_VERSION" =~ ^0\.2[3-9]\. ]] ||
     [[ "$SPARK_HADOOP_VERSION" =~ ^0\.[3-9][0-9]\. ]] ||
     [[ "$SPARK_HADOOP_VERSION" =~ ^1\.[0-9]\. ]] ||
     [[ "$SPARK_HADOOP_VERSION" =~ ^2\.[0-1]\. ]]; then
    BUILD_COMMAND="$BUILD_COMMAND -Pyarn-alpha"
  # For hadoop versions 2.2+, use the yarn profile
  elif [[ "$SPARK_HADOOP_VERSION" =~ ^2.[2-9]. ]]; then
    BUILD_COMMAND="$BUILD_COMMAND -Pyarn"
  fi
  BUILD_COMMAND="$BUILD_COMMAND -Dyarn.version=$SPARK_HADOOP_VERSION"
fi
BUILD_COMMAND="$BUILD_COMMAND -Dhadoop.version=$SPARK_HADOOP_VERSION"
BUILD_COMMAND="$BUILD_COMMAND -DskipTests"

# Actually build the jar
echo -e "\nBuilding with..."
echo -e "\$ $BUILD_COMMAND\n"
${BUILD_COMMAND}

# Make directories
rm -rf "$DISTDIR"
mkdir -p "$DISTDIR"
echo "Spark $VERSION built for Hadoop $SPARK_HADOOP_VERSION" > "$DISTDIR/RELEASE"

# Copy jars
<<<<<<< HEAD
cp -r  $FWDIR/assembly/target/*spark-dist/* "$DISTDIR/"
cp -r  $FWDIR/examples/target/*spark-examples-dist/* "$DISTDIR/"
=======
cp $FWDIR/assembly/target/scala*/*assembly*hadoop*.jar "$DISTDIR/lib/"
cp $FWDIR/examples/target/scala*/spark-examples*.jar "$DISTDIR/lib/"

# Copy example sources (needed for python and SQL)
mkdir -p "$DISTDIR/examples/src/main"
cp -r $FWDIR/examples/src/main "$DISTDIR/examples/src/" 

>>>>>>> 514157f2
if [ "$SPARK_HIVE" == "true" ]; then
  cp -r  $FWDIR/sql/hive/target/*spark-hive-dist/* "$DISTDIR/"
fi

<<<<<<< HEAD
=======
# Copy license and ASF files
cp "$FWDIR/LICENSE" "$DISTDIR"
cp "$FWDIR/NOTICE" "$DISTDIR"

if [ -e $FWDIR/CHANGES.txt ]; then
  cp "$FWDIR/CHANGES.txt" "$DISTDIR"
fi

# Copy other things
mkdir "$DISTDIR"/conf
cp "$FWDIR"/conf/*.template "$DISTDIR"/conf
cp "$FWDIR"/conf/slaves "$DISTDIR"/conf
cp -r "$FWDIR/bin" "$DISTDIR"
cp -r "$FWDIR/python" "$DISTDIR"
cp -r "$FWDIR/sbin" "$DISTDIR"
cp -r "$FWDIR/ec2" "$DISTDIR"

>>>>>>> 514157f2
# Download and copy in tachyon, if requested
if [ "$SPARK_TACHYON" == "true" ]; then
  TACHYON_VERSION="0.4.1"
  TACHYON_URL="https://github.com/amplab/tachyon/releases/download/v${TACHYON_VERSION}/tachyon-${TACHYON_VERSION}-bin.tar.gz"

  TMPD=`mktemp -d 2>/dev/null || mktemp -d -t 'disttmp'`

  pushd $TMPD > /dev/null
  echo "Fetching tachyon tgz"
  wget "$TACHYON_URL"

  tar xf "tachyon-${TACHYON_VERSION}-bin.tar.gz"
  cp "tachyon-${TACHYON_VERSION}/target/tachyon-${TACHYON_VERSION}-jar-with-dependencies.jar" "$DISTDIR/lib"
  mkdir -p "$DISTDIR/tachyon/src/main/java/tachyon/web"
  cp -r "tachyon-${TACHYON_VERSION}"/{bin,conf,libexec} "$DISTDIR/tachyon"
  cp -r "tachyon-${TACHYON_VERSION}"/src/main/java/tachyon/web/resources "$DISTDIR/tachyon/src/main/java/tachyon/web"

  if [[ `uname -a` == Darwin* ]]; then
    # need to run sed differently on osx
    nl=$'\n'; sed -i "" -e "s|export TACHYON_JAR=\$TACHYON_HOME/target/\(.*\)|# This is set for spark's make-distribution\\$nl  export TACHYON_JAR=\$TACHYON_HOME/../lib/\1|" "$DISTDIR/tachyon/libexec/tachyon-config.sh"
  else
    sed -i "s|export TACHYON_JAR=\$TACHYON_HOME/target/\(.*\)|# This is set for spark's make-distribution\n  export TACHYON_JAR=\$TACHYON_HOME/../lib/\1|" "$DISTDIR/tachyon/libexec/tachyon-config.sh"
  fi

  popd > /dev/null
  rm -rf $TMPD
fi

if [ "$MAKE_TGZ" == "true" ]; then
  TARDIR_NAME=spark-$VERSION-bin-$NAME
  TARDIR="$FWDIR/$TARDIR_NAME"
  rm -rf "$TARDIR"
  cp -r "$DISTDIR" "$TARDIR"
  tar czf "spark-$VERSION-bin-$NAME.tgz" -C "$FWDIR" "$TARDIR_NAME"
  rm -rf "$TARDIR"
fi<|MERGE_RESOLUTION|>--- conflicted
+++ resolved
@@ -168,24 +168,17 @@
 echo "Spark $VERSION built for Hadoop $SPARK_HADOOP_VERSION" > "$DISTDIR/RELEASE"
 
 # Copy jars
-<<<<<<< HEAD
 cp -r  $FWDIR/assembly/target/*spark-dist/* "$DISTDIR/"
 cp -r  $FWDIR/examples/target/*spark-examples-dist/* "$DISTDIR/"
-=======
-cp $FWDIR/assembly/target/scala*/*assembly*hadoop*.jar "$DISTDIR/lib/"
-cp $FWDIR/examples/target/scala*/spark-examples*.jar "$DISTDIR/lib/"
 
 # Copy example sources (needed for python and SQL)
-mkdir -p "$DISTDIR/examples/src/main"
-cp -r $FWDIR/examples/src/main "$DISTDIR/examples/src/" 
-
->>>>>>> 514157f2
+mkdir -p "$DISTDIR//share/spark/examples/src/main"
+cp -r $FWDIR/examples/src/main "$DISTDIR//share/spark/examples/src/main" 
+
 if [ "$SPARK_HIVE" == "true" ]; then
   cp -r  $FWDIR/sql/hive/target/*spark-hive-dist/* "$DISTDIR/"
 fi
 
-<<<<<<< HEAD
-=======
 # Copy license and ASF files
 cp "$FWDIR/LICENSE" "$DISTDIR"
 cp "$FWDIR/NOTICE" "$DISTDIR"
@@ -194,16 +187,6 @@
   cp "$FWDIR/CHANGES.txt" "$DISTDIR"
 fi
 
-# Copy other things
-mkdir "$DISTDIR"/conf
-cp "$FWDIR"/conf/*.template "$DISTDIR"/conf
-cp "$FWDIR"/conf/slaves "$DISTDIR"/conf
-cp -r "$FWDIR/bin" "$DISTDIR"
-cp -r "$FWDIR/python" "$DISTDIR"
-cp -r "$FWDIR/sbin" "$DISTDIR"
-cp -r "$FWDIR/ec2" "$DISTDIR"
-
->>>>>>> 514157f2
 # Download and copy in tachyon, if requested
 if [ "$SPARK_TACHYON" == "true" ]; then
   TACHYON_VERSION="0.4.1"
