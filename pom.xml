--- conflicted
+++ resolved
@@ -41,14 +41,9 @@
     <module>core</module>
     <module>bagel</module>
     <module>examples</module>
-<<<<<<< HEAD
-    <!--<module>repl</module>
-    <module>repl-bin</module>-->
-=======
     <module>streaming</module>
     <module>repl</module>
     <module>repl-bin</module>
->>>>>>> 17e076de
   </modules>
 
   <properties>
@@ -90,15 +85,9 @@
       </snapshots>
     </repository>
     <repository>
-<<<<<<< HEAD
-      <id>cloudera-repo</id>
-      <name>Cloudera Repository</name>
-      <url>https://repository.cloudera.com/artifactory/cloudera-repos/</url>
-=======
       <id>akka-repo</id>
       <name>Akka Repository</name>
       <url>http://repo.akka.io/releases/</url>
->>>>>>> 17e076de
       <releases>
         <enabled>true</enabled>
       </releases>
