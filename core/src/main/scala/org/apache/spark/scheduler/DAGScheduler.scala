--- conflicted
+++ resolved
@@ -115,44 +115,8 @@
   //       stray messages to detect.
   private val failedEpoch = new HashMap[String, Long]
 
-<<<<<<< HEAD
   def conf = env.conf
 
-  taskScheduler.setDAGScheduler(this)
-
-  /**
-   * Starts the event processing actor.  The actor has two responsibilities:
-   *
-   * 1. Waits for events like job submission, task finished, task failure etc., and calls
-   *    [[org.apache.spark.scheduler.DAGScheduler.processEvent()]] to process them.
-   * 2. Schedules a periodical task to resubmit failed stages.
-   *
-   * NOTE: the actor cannot be started in the constructor, because the periodical task references
-   * some internal states of the enclosing [[org.apache.spark.scheduler.DAGScheduler]] object, thus
-   * cannot be scheduled until the [[org.apache.spark.scheduler.DAGScheduler]] is fully constructed.
-   */
-  override protected def doStart() {
-    eventProcessActor = env.actorSystem.actorOf(Props(new Actor {
-      /**
-       * The main event loop of the DAG scheduler.
-       */
-      def receive = {
-        case event: DAGSchedulerEvent =>
-          logTrace("Got event of type " + event.getClass.getName)
-
-          /**
-           * All events are forwarded to `processEvent()`, so that the event processing logic can
-           * easily tested without starting a dedicated actor.  Please refer to `DAGSchedulerSuite`
-           * for details.
-           */
-          if (!processEvent(event)) {
-            submitWaitingStages()
-          } else {
-            context.stop(self)
-          }
-      }
-    }))
-=======
   private val dagSchedulerActorSupervisor =
     env.actorSystem.actorOf(Props(new DAGSchedulerActorSupervisor(this)))
 
@@ -166,10 +130,11 @@
       dagSchedulerActorSupervisor ? Props(new DAGSchedulerEventProcessActor(this))
     eventProcessActor = Await.result(initEventActorReply, timeout.duration).
       asInstanceOf[ActorRef]
->>>>>>> a000b5c3
-  }
-
-  initializeEventProcessActor()
+  }
+
+  override protected def doStart() {
+    initializeEventProcessActor()
+  }
 
   // Called by TaskScheduler to report task's starting.
   def taskStarted(task: Task[_], taskInfo: TaskInfo) {
@@ -1172,16 +1137,9 @@
     Nil
   }
 
-<<<<<<< HEAD
   override protected def doStop() {
-    if (eventProcessActor != null) {
-      eventProcessActor ! StopDAGScheduler
-    }
-=======
-  def stop() {
     logInfo("Stopping DAGScheduler")
     dagSchedulerActorSupervisor ! PoisonPill
->>>>>>> a000b5c3
     taskScheduler.stop()
   }
 }
